# Changelog

All notable changes to this project will be documented in this file.

This project adheres to [Semantic Versioning](https://semver.org/spec/v2.0.0.html).

<<<<<<< HEAD
# 0.5.0-dev

**This changelog is not final, and is subject to change**

While the overall structure of the API has remained the same, `0.5.0` does introduce a few breaking API changes that require some attention. That being said, it should not be a difficult migration, and updating to `0.5.0` from `0.4` shouldn't take more than 10 mins of refactoring.

Check out [`transition_guide.md`](./docs/transition_guide.md) for guidance on upgrading from `0.4.x` to `0.5`.

#### New Features

- Implement Run-Length-Encoding (RLE) on outgoing packets
    - _This significantly cuts down on the data being transferred over the wire when reading from registers/memory_
- Add target-specific `kind: Arch::BreakpointKind` parameters to the Breakpoint API
    - _While emulated systems typically implement breakpoints by pausing execution once the PC hits a certain value, "real" systems typically need to patch the instruction stream with a breakpoint instruction. On systems with variable-sized instructions, this `kind` parameter specifies the size of the instruction that should be injected._
- Support for `ResumeAction::{Step,Continue}WithSignal`
- Added APIs for implementing optimized Range Stepping

#### Breaking API Changes

- Protocol Extension Refactors
    - Extracted base protocol single-register access methods (`{read,write}_register`) into separate `SingleRegisterAccess` trait
        - _These are optional GDB protocol methods, and as such, should be modeled as IDETs_
    - Consolidated the `{Hw,Sw}Breakpoints/Watchpoints` IDETs under a single `Breakpoints` IDET + sub-IDETs
    - Added new arch-specific `kind: Arch::BreakpointKind` parameter to `add_{hw,sw}_breakpoint` methods
    - Renamed `target::ext::extended_mod::ConfigureASLR{Ops}` to `ConfigureAslr{Ops}`
- Added `{Step,Continue}WithSignal` variants to `target::ext::base::ResumeAction`
- Trait Changes
    - `arch::Arch`: Added `type BreakpointKind`. Required to support arch-specific breakpoint kinds
    - `arch::Arch`: (very minor) Added [`num_traits::FromPrimitive`](https://docs.rs/num/0.4.0/num/traits/trait.FromPrimitive.html) bound to `Arch::Usize`
    - `arch::Registers`: Added `type ProgramCounter` and associated `fn pc(&self) -> Self::ProgramCounter` method. Added preemptively in anticipation of future GDB Agent support

#### Internal Improvements

- Split monolithic `GdbStubImpl` implementation into separate files (by protocol extension)
- Finally rewrite + optimize `GdbStubImpl::do_vcont`, along with streamlining its interactions with the legacy `s` and `c` packets
- Remove `self.current_mem_tid` hack
- Packet Parser improvements
    - Remove last remaining bit of UTF-8 related code
    - Eliminate as much panicking bounds-checking code as possible
    - support efficient parsing of packets that are parsed differently depending on active protocol extension (namely, the breakpoint packets)
    - (currently unused) Zero-cost support for parsing `Z` and `z` packets with embedded agent bytecode expressions
- Use intra-doc links whenever possible
=======
# 0.4.5

#### New Protocol Extensions

- `TargetDescriptionXmlOverride` - Allow targets to override the target description XML file (`target.xml`) specified by `Target::Arch::target_description_xml`. This is useful in cases where a `Target` is expected to be generic over multiple architectures. [\#43](https://github.com/daniel5151/gdbstub/pull/43) (with help from [DrChat](https://github.com/DrChat))

# 0.4.4

#### Bugfixes

-   use `write!` instead of `writeln!` in `output!` macro [\#41](https://github.com/daniel5151/gdbstub/issues/41)
>>>>>>> 7574b03e

# 0.4.3

#### New Arch Implementations

-   Implement `RegId` for Mips/Mips64 [\#38](https://github.com/daniel5151/gdbstub/pull/38) ([starfleetcadet75](https://github.com/starfleetcadet75))
-   Implement `RegId` for MSP430 [\#38](https://github.com/daniel5151/gdbstub/pull/38) ([starfleetcadet75](https://github.com/starfleetcadet75))

# 0.4.2

#### Packaging

-   Exclude test object files from package [\#37](https://github.com/daniel5151/gdbstub/pull/37) ([keiichiw](https://github.com/keiichiw))

# 0.4.1

#### New Arch Implementations

-   Implement `RegId` for x86/x86_64 [\#34](https://github.com/daniel5151/gdbstub/pull/34) ([keiichiw](https://github.com/keiichiw))

#### Bugfixes

-   Switch fatal error signal from `T06` to `S05`,
-   specify cfg-if 0.1.10 or later [\#33](https://github.com/daniel5151/gdbstub/pull/33) ([keiichiw](https://github.com/keiichiw))
    -   `cargo build` fails if cfg-if is 0.1.9 or older

#### Internal Improvements

-   Don't hard-code u64 when parsing packets (use big-endian byte arrays + late conversion to `Target::Arch::Usize`).

# 0.4.0

This version includes a _major_ API overhaul, alongside a slew of new features and general improvements. While updating to `0.4.0` will require some substantial code modifications, it's well worth the effort, as `0.4.0` is the safest, leanest, and most featureful release of `gdbstub` yet!

Fun fact: Even after adding a _bunch_ of new features and bug-fixes, the in-tree `example_no_std` has remained just as small! The example on the `semver-fix-0.2.2` branch is `20251` bytes, while the example on `0.4.0` is `20246` bytes.

#### Breaking API Changes

-   Rewrite the `Target` API in terms of "Inlineable Dyn Extension Traits" (IDETs)
    -   _By breaking up `Target` into smaller pieces which can be mixed-and-matched, it not only makes it easier to get up-and-running with `gdbstub`, but it also unlocks a lot of awesome internal optimizations:_
        -   Substantially reduces binary-size footprint by guaranteeing dead-code-elimination of parsing/handling unimplemented GDB protocol features.
        -   Compile-time enforcement that certain groups of methods are implemented in-tandem (e.g: `add_sw_breakpoint` and `remove_sw_breakpoint`).
-   Update the `Target` API with support for non-fatal error handling.
    -   _The old approach of only allowing \*fatal\* errors was woefully inadequate when dealing with potentially fallible operations such as reading from unauthorized memory (which GDB likes to do a bunch), or handling non-fatal `std::io::Error` that occur as a result of `ExtendedMode` operations. The new `TargetResult`/`TargetError` result is much more robust, and opens to door to supporting additional error handling extensions (such as LLDB's ASCII Errors)._
-   Update the `Connection` trait with new methods (`flush` - required, `write_all`, `on_session_start`)
-   Lift `Registers::RegId` to `Arch::RegId`, and introduce new temporary `RegIdImpl` solution for avoiding breaking API changes due to new `RegId` implementations (see [\#29](https://github.com/daniel5151/gdbstub/pull/29))
-   Mark various `RegId` enums as `#[non_exhaustive]`, allowing more registers to be added if need be.
-   Error types are now marked as `#[non_exhaustive]`.

#### New Protocol Extensions

-   `ExtendedMode` - Allow targets to run new processes / attach to existing processes / restart execution.
    -   Includes support for `set disable-randomization`, `set environment`, `set startup-with-shell`, and `set cwd` and `cd`.
-   `SectionOffsets` - Get section/segment relocation offsets from the target. [\#30](https://github.com/daniel5151/gdbstub/pull/30) ([mchesser](https://github.com/mchesser))
    -   Uses the `qOffsets` packet under-the-hood.

#### Bugfixes

-   Fix issues related to selecting the incorrect thread after hitting a breakpoint in multi-threaded targets.
-   Ensure that `set_nodelay` is set when using a `TcpStream` as a `Connection` (via the new `Connection::on_session_start` API)
    -   _This should result in a noticeable performance improvement when debugging over TCP._

#### Internal Improvements

-   Removed `btou` dependency.
-   Removed all `UTF-8` aware `str` handling code.
    -   _GDB uses a pure ASCII protocol, so including code to deal with UTF-8 resulted in unnecessary binary bloat._

# 0.3.0 (formerly 0.2.2)

This version contains a few minor breaking changes from `0.2.1`. These are only surface-level changes, and can be fixed with minimal effort.

Version `0.3.0` is identical to the yanked version `0.2.2`, except that it adheres to `cargo`'s [modified SemVer rule](https://doc.rust-lang.org/cargo/reference/manifest.html#the-version-field) which states that the pre-`0.x.y` breaking changes should still bump the minor version.

Thanks to [h33p](https://github.com/h33p) for reporting this issue ([\#27](https://github.com/daniel5151/gdbstub/issues/27))

#### Breaking API Changes

-   Update `Target::resume` API to replace raw `&mut dyn Iterator` with a functionally identical concrete `Actions` iterator.
-   Mark the `StopReason` enum as `#[non_exhaustive]`, allowing further types to be added without being considered as an API breaking change.

#### New Protocol Extensions

-   Add `Target::read/write_register` support (to support single register accesses) [\#22](https://github.com/daniel5151/gdbstub/pull/22) ([thomashk0](https://github.com/thomashk0))
-   Add `StopReason::Signal(u8)` variant, to send arbitrary signal codes [\#19](https://github.com/daniel5151/gdbstub/pull/19) ([mchesser](https://github.com/mchesser))

#### New Arch Implementations

-   Add partial RISC-V support (only integer ISA at the moment) [\#21](https://github.com/daniel5151/gdbstub/pull/21) ([thomashk0](https://github.com/thomashk0))
-   Add i386 (x86) support [\#23](https://github.com/daniel5151/gdbstub/pull/23) ([jamcleod](https://github.com/jamcleod))
-   Add 32-bit PowerPC support [\#25](https://github.com/daniel5151/gdbstub/pull/25) ([jamcleod](https://github.com/jamcleod))

# 0.2.1

#### New Arch Implementations

-   Add x86_86 support [\#11](https://github.com/daniel5151/gdbstub/pull/11) ([jamcleod](https://github.com/jamcleod))
-   Add Mips and Mips64 support [\#13](https://github.com/daniel5151/gdbstub/pull/13) ([starfleetcadet75](https://github.com/starfleetcadet75))

#### Internal Improvements

-   Documentation improvements
    -   Document PC adjustment requirements in `Target::resume`
    -   Add docs on handling non-fatal invalid memory reads/writes in `Target::read/write_addrs`.

# 0.2.0

_start of changelog_<|MERGE_RESOLUTION|>--- conflicted
+++ resolved
@@ -4,7 +4,6 @@
 
 This project adheres to [Semantic Versioning](https://semver.org/spec/v2.0.0.html).
 
-<<<<<<< HEAD
 # 0.5.0-dev
 
 **This changelog is not final, and is subject to change**
@@ -16,25 +15,25 @@
 #### New Features
 
 - Implement Run-Length-Encoding (RLE) on outgoing packets
-    - _This significantly cuts down on the data being transferred over the wire when reading from registers/memory_
+  - _This significantly cuts down on the data being transferred over the wire when reading from registers/memory_
 - Add target-specific `kind: Arch::BreakpointKind` parameters to the Breakpoint API
-    - _While emulated systems typically implement breakpoints by pausing execution once the PC hits a certain value, "real" systems typically need to patch the instruction stream with a breakpoint instruction. On systems with variable-sized instructions, this `kind` parameter specifies the size of the instruction that should be injected._
+  - _While emulated systems typically implement breakpoints by pausing execution once the PC hits a certain value, "real" systems typically need to patch the instruction stream with a breakpoint instruction. On systems with variable-sized instructions, this `kind` parameter specifies the size of the instruction that should be injected._
 - Support for `ResumeAction::{Step,Continue}WithSignal`
 - Added APIs for implementing optimized Range Stepping
 
 #### Breaking API Changes
 
 - Protocol Extension Refactors
-    - Extracted base protocol single-register access methods (`{read,write}_register`) into separate `SingleRegisterAccess` trait
-        - _These are optional GDB protocol methods, and as such, should be modeled as IDETs_
-    - Consolidated the `{Hw,Sw}Breakpoints/Watchpoints` IDETs under a single `Breakpoints` IDET + sub-IDETs
-    - Added new arch-specific `kind: Arch::BreakpointKind` parameter to `add_{hw,sw}_breakpoint` methods
-    - Renamed `target::ext::extended_mod::ConfigureASLR{Ops}` to `ConfigureAslr{Ops}`
+  - Extracted base protocol single-register access methods (`{read,write}_register`) into separate `SingleRegisterAccess` trait
+    - _These are optional GDB protocol methods, and as such, should be modeled as IDETs_
+  - Consolidated the `{Hw,Sw}Breakpoints/Watchpoints` IDETs under a single `Breakpoints` IDET + sub-IDETs
+  - Added new arch-specific `kind: Arch::BreakpointKind` parameter to `add_{hw,sw}_breakpoint` methods
+  - Renamed `target::ext::extended_mod::ConfigureASLR{Ops}` to `ConfigureAslr{Ops}`
 - Added `{Step,Continue}WithSignal` variants to `target::ext::base::ResumeAction`
 - Trait Changes
-    - `arch::Arch`: Added `type BreakpointKind`. Required to support arch-specific breakpoint kinds
-    - `arch::Arch`: (very minor) Added [`num_traits::FromPrimitive`](https://docs.rs/num/0.4.0/num/traits/trait.FromPrimitive.html) bound to `Arch::Usize`
-    - `arch::Registers`: Added `type ProgramCounter` and associated `fn pc(&self) -> Self::ProgramCounter` method. Added preemptively in anticipation of future GDB Agent support
+  - `arch::Arch`: Added `type BreakpointKind`. Required to support arch-specific breakpoint kinds
+  - `arch::Arch`: (very minor) Added [`num_traits::FromPrimitive`](https://docs.rs/num/0.4.0/num/traits/trait.FromPrimitive.html) bound to `Arch::Usize`
+  - `arch::Registers`: Added `type ProgramCounter` and associated `fn pc(&self) -> Self::ProgramCounter` method. Added preemptively in anticipation of future GDB Agent support
 
 #### Internal Improvements
 
@@ -42,12 +41,12 @@
 - Finally rewrite + optimize `GdbStubImpl::do_vcont`, along with streamlining its interactions with the legacy `s` and `c` packets
 - Remove `self.current_mem_tid` hack
 - Packet Parser improvements
-    - Remove last remaining bit of UTF-8 related code
-    - Eliminate as much panicking bounds-checking code as possible
-    - support efficient parsing of packets that are parsed differently depending on active protocol extension (namely, the breakpoint packets)
-    - (currently unused) Zero-cost support for parsing `Z` and `z` packets with embedded agent bytecode expressions
+  - Remove last remaining bit of UTF-8 related code
+  - Eliminate as much panicking bounds-checking code as possible
+  - support efficient parsing of packets that are parsed differently depending on active protocol extension (namely, the breakpoint packets)
+  - (currently unused) Zero-cost support for parsing `Z` and `z` packets with embedded agent bytecode expressions
 - Use intra-doc links whenever possible
-=======
+
 # 0.4.5
 
 #### New Protocol Extensions
@@ -58,37 +57,36 @@
 
 #### Bugfixes
 
--   use `write!` instead of `writeln!` in `output!` macro [\#41](https://github.com/daniel5151/gdbstub/issues/41)
->>>>>>> 7574b03e
+- use `write!` instead of `writeln!` in `output!` macro [\#41](https://github.com/daniel5151/gdbstub/issues/41)
 
 # 0.4.3
 
 #### New Arch Implementations
 
--   Implement `RegId` for Mips/Mips64 [\#38](https://github.com/daniel5151/gdbstub/pull/38) ([starfleetcadet75](https://github.com/starfleetcadet75))
--   Implement `RegId` for MSP430 [\#38](https://github.com/daniel5151/gdbstub/pull/38) ([starfleetcadet75](https://github.com/starfleetcadet75))
+- Implement `RegId` for Mips/Mips64 [\#38](https://github.com/daniel5151/gdbstub/pull/38) ([starfleetcadet75](https://github.com/starfleetcadet75))
+- Implement `RegId` for MSP430 [\#38](https://github.com/daniel5151/gdbstub/pull/38) ([starfleetcadet75](https://github.com/starfleetcadet75))
 
 # 0.4.2
 
 #### Packaging
 
--   Exclude test object files from package [\#37](https://github.com/daniel5151/gdbstub/pull/37) ([keiichiw](https://github.com/keiichiw))
+- Exclude test object files from package [\#37](https://github.com/daniel5151/gdbstub/pull/37) ([keiichiw](https://github.com/keiichiw))
 
 # 0.4.1
 
 #### New Arch Implementations
 
--   Implement `RegId` for x86/x86_64 [\#34](https://github.com/daniel5151/gdbstub/pull/34) ([keiichiw](https://github.com/keiichiw))
+- Implement `RegId` for x86/x86_64 [\#34](https://github.com/daniel5151/gdbstub/pull/34) ([keiichiw](https://github.com/keiichiw))
 
 #### Bugfixes
 
--   Switch fatal error signal from `T06` to `S05`,
--   specify cfg-if 0.1.10 or later [\#33](https://github.com/daniel5151/gdbstub/pull/33) ([keiichiw](https://github.com/keiichiw))
-    -   `cargo build` fails if cfg-if is 0.1.9 or older
+- Switch fatal error signal from `T06` to `S05`,
+- specify cfg-if 0.1.10 or later [\#33](https://github.com/daniel5151/gdbstub/pull/33) ([keiichiw](https://github.com/keiichiw))
+  - `cargo build` fails if cfg-if is 0.1.9 or older
 
 #### Internal Improvements
 
--   Don't hard-code u64 when parsing packets (use big-endian byte arrays + late conversion to `Target::Arch::Usize`).
+- Don't hard-code u64 when parsing packets (use big-endian byte arrays + late conversion to `Target::Arch::Usize`).
 
 # 0.4.0
 
@@ -98,35 +96,35 @@
 
 #### Breaking API Changes
 
--   Rewrite the `Target` API in terms of "Inlineable Dyn Extension Traits" (IDETs)
-    -   _By breaking up `Target` into smaller pieces which can be mixed-and-matched, it not only makes it easier to get up-and-running with `gdbstub`, but it also unlocks a lot of awesome internal optimizations:_
-        -   Substantially reduces binary-size footprint by guaranteeing dead-code-elimination of parsing/handling unimplemented GDB protocol features.
-        -   Compile-time enforcement that certain groups of methods are implemented in-tandem (e.g: `add_sw_breakpoint` and `remove_sw_breakpoint`).
--   Update the `Target` API with support for non-fatal error handling.
-    -   _The old approach of only allowing \*fatal\* errors was woefully inadequate when dealing with potentially fallible operations such as reading from unauthorized memory (which GDB likes to do a bunch), or handling non-fatal `std::io::Error` that occur as a result of `ExtendedMode` operations. The new `TargetResult`/`TargetError` result is much more robust, and opens to door to supporting additional error handling extensions (such as LLDB's ASCII Errors)._
--   Update the `Connection` trait with new methods (`flush` - required, `write_all`, `on_session_start`)
--   Lift `Registers::RegId` to `Arch::RegId`, and introduce new temporary `RegIdImpl` solution for avoiding breaking API changes due to new `RegId` implementations (see [\#29](https://github.com/daniel5151/gdbstub/pull/29))
--   Mark various `RegId` enums as `#[non_exhaustive]`, allowing more registers to be added if need be.
--   Error types are now marked as `#[non_exhaustive]`.
+- Rewrite the `Target` API in terms of "Inlineable Dyn Extension Traits" (IDETs)
+  - _By breaking up `Target` into smaller pieces which can be mixed-and-matched, it not only makes it easier to get up-and-running with `gdbstub`, but it also unlocks a lot of awesome internal optimizations:_
+    - Substantially reduces binary-size footprint by guaranteeing dead-code-elimination of parsing/handling unimplemented GDB protocol features.
+    - Compile-time enforcement that certain groups of methods are implemented in-tandem (e.g: `add_sw_breakpoint` and `remove_sw_breakpoint`).
+- Update the `Target` API with support for non-fatal error handling.
+  - _The old approach of only allowing \*fatal\* errors was woefully inadequate when dealing with potentially fallible operations such as reading from unauthorized memory (which GDB likes to do a bunch), or handling non-fatal `std::io::Error` that occur as a result of `ExtendedMode` operations. The new `TargetResult`/`TargetError` result is much more robust, and opens to door to supporting additional error handling extensions (such as LLDB's ASCII Errors)._
+- Update the `Connection` trait with new methods (`flush` - required, `write_all`, `on_session_start`)
+- Lift `Registers::RegId` to `Arch::RegId`, and introduce new temporary `RegIdImpl` solution for avoiding breaking API changes due to new `RegId` implementations (see [\#29](https://github.com/daniel5151/gdbstub/pull/29))
+- Mark various `RegId` enums as `#[non_exhaustive]`, allowing more registers to be added if need be.
+- Error types are now marked as `#[non_exhaustive]`.
 
 #### New Protocol Extensions
 
--   `ExtendedMode` - Allow targets to run new processes / attach to existing processes / restart execution.
-    -   Includes support for `set disable-randomization`, `set environment`, `set startup-with-shell`, and `set cwd` and `cd`.
--   `SectionOffsets` - Get section/segment relocation offsets from the target. [\#30](https://github.com/daniel5151/gdbstub/pull/30) ([mchesser](https://github.com/mchesser))
-    -   Uses the `qOffsets` packet under-the-hood.
+- `ExtendedMode` - Allow targets to run new processes / attach to existing processes / restart execution.
+  - Includes support for `set disable-randomization`, `set environment`, `set startup-with-shell`, and `set cwd` and `cd`.
+- `SectionOffsets` - Get section/segment relocation offsets from the target. [\#30](https://github.com/daniel5151/gdbstub/pull/30) ([mchesser](https://github.com/mchesser))
+  - Uses the `qOffsets` packet under-the-hood.
 
 #### Bugfixes
 
--   Fix issues related to selecting the incorrect thread after hitting a breakpoint in multi-threaded targets.
--   Ensure that `set_nodelay` is set when using a `TcpStream` as a `Connection` (via the new `Connection::on_session_start` API)
-    -   _This should result in a noticeable performance improvement when debugging over TCP._
+- Fix issues related to selecting the incorrect thread after hitting a breakpoint in multi-threaded targets.
+- Ensure that `set_nodelay` is set when using a `TcpStream` as a `Connection` (via the new `Connection::on_session_start` API)
+  - _This should result in a noticeable performance improvement when debugging over TCP._
 
 #### Internal Improvements
 
--   Removed `btou` dependency.
--   Removed all `UTF-8` aware `str` handling code.
-    -   _GDB uses a pure ASCII protocol, so including code to deal with UTF-8 resulted in unnecessary binary bloat._
+- Removed `btou` dependency.
+- Removed all `UTF-8` aware `str` handling code.
+  - _GDB uses a pure ASCII protocol, so including code to deal with UTF-8 resulted in unnecessary binary bloat._
 
 # 0.3.0 (formerly 0.2.2)
 
@@ -138,32 +136,32 @@
 
 #### Breaking API Changes
 
--   Update `Target::resume` API to replace raw `&mut dyn Iterator` with a functionally identical concrete `Actions` iterator.
--   Mark the `StopReason` enum as `#[non_exhaustive]`, allowing further types to be added without being considered as an API breaking change.
+- Update `Target::resume` API to replace raw `&mut dyn Iterator` with a functionally identical concrete `Actions` iterator.
+- Mark the `StopReason` enum as `#[non_exhaustive]`, allowing further types to be added without being considered as an API breaking change.
 
 #### New Protocol Extensions
 
--   Add `Target::read/write_register` support (to support single register accesses) [\#22](https://github.com/daniel5151/gdbstub/pull/22) ([thomashk0](https://github.com/thomashk0))
--   Add `StopReason::Signal(u8)` variant, to send arbitrary signal codes [\#19](https://github.com/daniel5151/gdbstub/pull/19) ([mchesser](https://github.com/mchesser))
+- Add `Target::read/write_register` support (to support single register accesses) [\#22](https://github.com/daniel5151/gdbstub/pull/22) ([thomashk0](https://github.com/thomashk0))
+- Add `StopReason::Signal(u8)` variant, to send arbitrary signal codes [\#19](https://github.com/daniel5151/gdbstub/pull/19) ([mchesser](https://github.com/mchesser))
 
 #### New Arch Implementations
 
--   Add partial RISC-V support (only integer ISA at the moment) [\#21](https://github.com/daniel5151/gdbstub/pull/21) ([thomashk0](https://github.com/thomashk0))
--   Add i386 (x86) support [\#23](https://github.com/daniel5151/gdbstub/pull/23) ([jamcleod](https://github.com/jamcleod))
--   Add 32-bit PowerPC support [\#25](https://github.com/daniel5151/gdbstub/pull/25) ([jamcleod](https://github.com/jamcleod))
+- Add partial RISC-V support (only integer ISA at the moment) [\#21](https://github.com/daniel5151/gdbstub/pull/21) ([thomashk0](https://github.com/thomashk0))
+- Add i386 (x86) support [\#23](https://github.com/daniel5151/gdbstub/pull/23) ([jamcleod](https://github.com/jamcleod))
+- Add 32-bit PowerPC support [\#25](https://github.com/daniel5151/gdbstub/pull/25) ([jamcleod](https://github.com/jamcleod))
 
 # 0.2.1
 
 #### New Arch Implementations
 
--   Add x86_86 support [\#11](https://github.com/daniel5151/gdbstub/pull/11) ([jamcleod](https://github.com/jamcleod))
--   Add Mips and Mips64 support [\#13](https://github.com/daniel5151/gdbstub/pull/13) ([starfleetcadet75](https://github.com/starfleetcadet75))
+- Add x86_86 support [\#11](https://github.com/daniel5151/gdbstub/pull/11) ([jamcleod](https://github.com/jamcleod))
+- Add Mips and Mips64 support [\#13](https://github.com/daniel5151/gdbstub/pull/13) ([starfleetcadet75](https://github.com/starfleetcadet75))
 
 #### Internal Improvements
 
--   Documentation improvements
-    -   Document PC adjustment requirements in `Target::resume`
-    -   Add docs on handling non-fatal invalid memory reads/writes in `Target::read/write_addrs`.
+- Documentation improvements
+  - Document PC adjustment requirements in `Target::resume`
+  - Add docs on handling non-fatal invalid memory reads/writes in `Target::read/write_addrs`.
 
 # 0.2.0
 
